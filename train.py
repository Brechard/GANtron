--- conflicted
+++ resolved
@@ -495,20 +495,10 @@
     print("cuDNN Enabled:", hparams.cudnn_enabled)
     print("cuDNN Benchmark:", hparams.cudnn_benchmark)
 
-<<<<<<< HEAD
-    if args.resume != '':
-        wandb.init(project="GANtron", config=hparams.__dict__, resume=args.resume)
-    else:
-        wandb.init(project="GANtron", config=hparams.__dict__, name=name, notes=args.notes)
-    wandb.save("*.pt")
-=======
     wandb.init(project="Compare", config=hparams.__dict__, name=name, notes=args.notes)
->>>>>>> 67351622
     if args.output_directory is None:
         args.output_directory = wandb.run.dir + '/output'
 
     wandb.save(args.output_directory + "/*.pt")
     train(args.output_directory, args.checkpoint_path,
-          args.warm_start, args.n_gpus, args.rank, args.group_name, hparams, args.wavs_path)
-
-# --waveglow_path waveglow_256channels_universal_v5.pt+          args.warm_start, args.n_gpus, args.rank, args.group_name, hparams, args.wavs_path)