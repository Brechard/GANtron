import random

import torch
import wandb

from plotting_utils import plot_alignment_to_numpy, plot_spectrogram_to_numpy
from plotting_utils import plot_gate_outputs_to_numpy


def log_values(step, commit=False, **kwargs):
    log_dict = {}
    for key, value in kwargs.items():
        log_dict[key.replace('_', ' ').capitalize()] = value
    wandb.log(log_dict, step=step, commit=commit)


<<<<<<< HEAD
def log_validation(mel_loss, gate_loss, attn_loss, y, y_pred, input_lengths, output_lengths, step, commit=True):
=======
def log_validation(mel_loss, gate_loss, attn_loss, y, y_pred, input_lengths, output_lengths, step, waveglow_path):
>>>>>>> 67351622
    _, mel_outputs, gate_outputs, alignments = y_pred
    mel_targets, gate_targets = y

    # plot alignment, mel target and predicted, gate target and predicted
    times = 3 if alignments.size(0) >= 3 else alignments.size(0)
    idxs = []
    alignmentss, mels, predicteds, gates = [], [], [], []

    waveglow, audios = None, None
    if waveglow_path:
        waveglow = torch.load(waveglow_path)['model']
        waveglow.cuda().eval().half()
        for k in waveglow.convinv:
            k.float()
        audios = []

    for x in range(times):
        # plot alignment, mel target and predicted, gate target and predicted
        idx = random.randint(0, alignments.size(0) - 1)
        while idx in idxs:
            idx = random.randint(0, alignments.size(0) - 1)
        idxs.append(idx)
        lengths = [input_lengths[idx].data.cpu().numpy(), output_lengths[idx].data.cpu().numpy()]
        alignmentss.append(plot_alignment_to_numpy(alignments[idx].data.cpu().numpy().T[:lengths[0], :lengths[1]],
                                                   wandb_im=True))
        mels.append(plot_spectrogram_to_numpy(mel_outputs[idx, :, :lengths[1]].data.cpu().numpy(),
                                              mel_targets[idx, :, :lengths[1]].data.cpu().numpy(),
                                              wandb_im=True))
        gates.append(plot_gate_outputs_to_numpy(gate_targets[idx, :lengths[1]].data.cpu().numpy(),
                                                torch.sigmoid(gate_outputs[idx, :lengths[1]]).data.cpu().numpy(),
                                                wandb_im=True))
<<<<<<< HEAD
    wandb.log(
        {"Validation mel loss": mel_loss, "Validation gate loss": gate_loss, "Validation attention loss": attn_loss,
         "Alignment": alignmentss, 'Mel spectrogram': mels, 'Gate': gates},
        step=step)
=======
        if waveglow is not None:
            with torch.no_grad():
                audio = waveglow.infer(mel_outputs[idx, :, :lengths[1]].unsqueeze(0).cuda().half(), sigma=0.666)
                audios.append(wandb.Audio(audio[0].to(torch.float32).data.cpu().numpy(),
                                          sample_rate=22050)
                              )

    log = {"Validation mel loss": mel_loss, "Validation gate loss": gate_loss, "Validation attention loss": attn_loss,
           "Alignment": alignmentss, 'Mel spectrogram': mels, 'Gate': gates}
    if audios is not None:
        log['Audios'] = audios

    wandb.log(log, step=step)
>>>>>>> 67351622
<|MERGE_RESOLUTION|>--- conflicted
+++ resolved
@@ -14,11 +14,7 @@
     wandb.log(log_dict, step=step, commit=commit)
 
 
-<<<<<<< HEAD
-def log_validation(mel_loss, gate_loss, attn_loss, y, y_pred, input_lengths, output_lengths, step, commit=True):
-=======
 def log_validation(mel_loss, gate_loss, attn_loss, y, y_pred, input_lengths, output_lengths, step, waveglow_path):
->>>>>>> 67351622
     _, mel_outputs, gate_outputs, alignments = y_pred
     mel_targets, gate_targets = y
 
@@ -50,12 +46,6 @@
         gates.append(plot_gate_outputs_to_numpy(gate_targets[idx, :lengths[1]].data.cpu().numpy(),
                                                 torch.sigmoid(gate_outputs[idx, :lengths[1]]).data.cpu().numpy(),
                                                 wandb_im=True))
-<<<<<<< HEAD
-    wandb.log(
-        {"Validation mel loss": mel_loss, "Validation gate loss": gate_loss, "Validation attention loss": attn_loss,
-         "Alignment": alignmentss, 'Mel spectrogram': mels, 'Gate': gates},
-        step=step)
-=======
         if waveglow is not None:
             with torch.no_grad():
                 audio = waveglow.infer(mel_outputs[idx, :, :lengths[1]].unsqueeze(0).cuda().half(), sigma=0.666)
@@ -68,5 +58,4 @@
     if audios is not None:
         log['Audios'] = audios
 
-    wandb.log(log, step=step)
->>>>>>> 67351622
+    wandb.log(log, step=step)